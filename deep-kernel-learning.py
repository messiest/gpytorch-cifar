#!/usr/bin/env python
# Deep Kernel Learning with gpytorch
## Source: https://github.com/cornellius-gp/gpytorch/tree/master/examples/08_Deep_Kernel_Learning
import os
import math
import warnings
import argparse

import torch
from torch import nn
import torch.nn.functional as F
from torchvision import datasets
from torchvision import transforms
from torch.optim import SGD, Adam
from torch.optim.lr_scheduler import MultiStepLR
import gpytorch
from tqdm import tqdm

from densenet import DenseNet


CUDA = torch.cuda.is_available()  # got GPU?

warnings.simplefilter('ignore')  # filter deprecation warnings


class DenseNetFeatureExtractor(DenseNet):
    def forward(self, x):
        features = self.features(x)
        out = F.relu(features, inplace=True)
        out = F.avg_pool2d(out, kernel_size=self.avgpool_size).view(features.size(0), -1)
        return out


class GaussianProcessLayer(gpytorch.models.AdditiveGridInducingVariationalGP):
    def __init__(self, num_dim, grid_bounds=(-10., 10.), grid_size=128):
        super(GaussianProcessLayer, self).__init__(
                grid_size=grid_size,
                grid_bounds=[grid_bounds],
                num_dim=num_dim,
                mixing_params=False,
                sum_output=False,
            )
        self.cov_module = gpytorch.kernels.ScaleKernel(
            gpytorch.kernels.RBFKernel(
                log_lengthscale_prior=gpytorch.priors.SmoothedBoxPrior(
                    math.exp(-1),
                    math.exp(1),
                    sigma=0.1,
                    log_transform=True,
                )
            )
        )
        self.mean_module = gpytorch.means.ConstantMean()
        self.grid_bounds = grid_bounds

    def forward(self, x):
        mean = self.mean_module(x)
        cov = self.cov_module(x)
        return gpytorch.distributions.MultivariateNormal(mean, cov)


class DKLModel(gpytorch.Module):
    def __init__(self, feature_extractor, num_dim, grid_bounds=(-10., 10.)):
        super(DKLModel, self).__init__()
        self.feature_extractor = feature_extractor
        self.gp_layer = GaussianProcessLayer(num_dim=num_dim, grid_bounds=grid_bounds)
        self.grid_bounds = grid_bounds
        self.num_dim = num_dim

    def forward(self, x):
        features = self.feature_extractor(x)
        features = gpytorch.utils.grid.scale_to_bounds(features, self.grid_bounds[0], self.grid_bounds[1])
        res = self.gp_layer(features)
        return res


def train(epoch, lr=0.1):
    model.train()
    likelihood.train()
    mll = gpytorch.mlls.VariationalMarginalLogLikelihood(
        likelihood,
        model,
        num_data=len(train_loader.dataset)
    )
<<<<<<< HEAD
    desc = "Epoch: {:3d} | Loss: {: 4.4f}"
=======
    train_loss = 0.
    desc = "Epoch: {:4d} | Loss: {: 4.4f}"
>>>>>>> 3b1b26ce
    pbar = tqdm(train_loader, desc=desc)
    for batch_idx, (data, target) in enumerate(pbar):
        if CUDA: data, target = data.cuda(), target.cuda()  # got CUDA?
        optimizer.zero_grad()
        output = model(data)
        loss = -1 * mll(output, target)
        loss.backward()
        optimizer.step()
        if (batch_idx+1) % 50 == 0 or batch_idx == 0:
            pbar.set_description(desc.format(epoch, loss))

def test(epoch):
    model.eval()
    likelihood.eval()
    mll = gpytorch.mlls.VariationalMarginalLogLikelihood(
        likelihood,
        model,
        num_data=len(test_loader.dataset)
    )
    test_loss = 0
    correct = 0
    for data, target in test_loader:
        if CUDA: data, target = data.cuda(), target.cuda()  # no CUDA!
        with torch.no_grad():
            output = likelihood(model(data))
            loss = -1 * mll(output, target)
            test_loss += loss.item()
            pred = output.probs.argmax(1)
            correct += pred.eq(target.view_as(pred)).cpu().sum()
    test_loss /= len(test_loader.dataset)
    results = f' Test Set | Loss: {test_loss: 4.4f} | Accuracy: {100. * correct / len(test_loader.dataset):.2f}%'
    print(results)
    with open('logs.txt', 'a') as file:
        file.write(results, '\n' )


if __name__ == "__main__":
    dataset = 'cifar100'
    print(f"{dataset}".upper())

    # Data Augmentation
    normalize = transforms.Normalize(
        mean=[0.5071, 0.4867, 0.4408],
        std=[0.2675, 0.2565, 0.2761]
    )
    crop = transforms.RandomCrop(32, padding=4)
    flip = transforms.RandomHorizontalFlip()
    common_trans = [transforms.ToTensor(), normalize]

    train_compose = transforms.Compose([crop, flip] + common_trans)
    test_compose = transforms.Compose(common_trans)


    # Download Data
    if dataset == 'cifar10':
        d_func = datasets.CIFAR10
        train_set = datasets.CIFAR10('data', train=True, transform=train_compose, download=True)
        test_set = datasets.CIFAR10('data', train=False, transform=test_compose)
        train_loader = torch.utils.data.DataLoader(train_set, batch_size=64, shuffle=True, num_workers=3, pin_memory=True)
        test_loader = torch.utils.data.DataLoader(test_set, batch_size=64, shuffle=True, num_workers=3, pin_memory=True)
        num_classes = 10
    elif dataset == 'cifar100':
        d_func = datasets.CIFAR100
        train_set = datasets.CIFAR100('data', train=True, transform=train_compose, download=True)
        test_set = datasets.CIFAR100('data', train=False, transform=test_compose)
        train_loader = torch.utils.data.DataLoader(train_set, batch_size=64, shuffle=True, num_workers=3, pin_memory=True)
        test_loader = torch.utils.data.DataLoader(test_set, batch_size=64, shuffle=True, num_workers=3, pin_memory=True)
        num_classes = 100
    else:
        raise RuntimeError('dataset must be either "cifar10" or "cifar100"')

    feature_extractor = DenseNetFeatureExtractor(block_config=(6, 6, 6), num_classes=num_classes)
    num_features = feature_extractor.classifier.in_features

    model = DKLModel(feature_extractor, num_dim=num_features)

    likelihood = gpytorch.likelihoods.SoftmaxLikelihood(
        num_features=model.num_dim,
        n_classes=num_classes,
    )

    if CUDA:
        model = model.cuda()
        likelihood = likelihood.cuda()

    n_epochs = 100
    lr = 0.1
    optimizer = SGD(
        [{'params': model.feature_extractor.parameters(), 'lr': lr},
         {'params': model.gp_layer.parameters(), 'lr': 0.1 * lr},
         {'params': likelihood.parameters(), 'lr': lr}],
        lr=lr,
        momentum=0.9,
        nesterov=True,
        weight_decay=0,
    )
    scheduler = MultiStepLR(
        optimizer,
        milestones=[0.5 * n_epochs, 0.75 * n_epochs],
        gamma=0.1,
    )

    print("CUDA enabled:", CUDA)

    for epoch in range(1, n_epochs + 1):
        scheduler.step()
        with gpytorch.settings.use_toeplitz(False), gpytorch.settings.max_preconditioner_size(0):
            train(epoch)
            if epoch % 1 == 0:
                test(epoch)
                state_dict = model.state_dict()
                likelihood_state_dict = likelihood.state_dict()

                torch.save(
                    {
                        'model': state_dict,
                        'likelihood': likelihood_state_dict
                    },
                    f'checkpoints/dkl_{dataset}_checkpoint_{epoch}.dat',
                )<|MERGE_RESOLUTION|>--- conflicted
+++ resolved
@@ -83,12 +83,7 @@
         model,
         num_data=len(train_loader.dataset)
     )
-<<<<<<< HEAD
     desc = "Epoch: {:3d} | Loss: {: 4.4f}"
-=======
-    train_loss = 0.
-    desc = "Epoch: {:4d} | Loss: {: 4.4f}"
->>>>>>> 3b1b26ce
     pbar = tqdm(train_loader, desc=desc)
     for batch_idx, (data, target) in enumerate(pbar):
         if CUDA: data, target = data.cuda(), target.cuda()  # got CUDA?
